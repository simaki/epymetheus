--- conflicted
+++ resolved
@@ -2,13 +2,6 @@
 from functools import reduce
 
 import numpy as np
-
-# TODO
-# - sortino
-# - max_underwater
-# - Factor coefficients
-# - alpha
-# - beta
 
 
 def _metric_from_name(name, **kwargs):
@@ -302,7 +295,6 @@
     def name(self):
         return "sharpe_ratio"
 
-<<<<<<< HEAD
     def result(self, strategy, init_wealth=0.0):
         average_return = AverageReturn(rate=self.rate, n=self.n).result(
             strategy, init_wealth=init_wealth
@@ -311,12 +303,6 @@
             strategy, init_wealth=init_wealth
         )
         volatility = max(volatility, EPSILON)
-=======
-    def result(self, strategy):
-        average_return = AverageReturn(rate=self.rate, n=self.n).result(strategy)
-        volatility = Volatility(rate=self.rate, n=self.n).result(strategy)
-        volatility = max(volatility, self.EPSILON)
->>>>>>> ac0520a1
         result = (average_return - self.risk_free_return) / volatility
         return result
 
